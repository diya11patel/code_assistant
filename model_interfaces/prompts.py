--- conflicted
+++ resolved
@@ -62,7 +62,6 @@
 
     JSON Response:"""
 
-<<<<<<< HEAD
     DIFF_GENERATION_PROMPT: str= """You are an expert at providing code changes in a diff file format for a laravel project.
             You are given with the codebase outline. Your task is to generate code changes in the unified diff format based on 
             the user's request and the provided code context. The code context can be coming from seperate files of the codebase.
@@ -100,37 +99,6 @@
             Generate the unified diff for the above context.
             """
     
-=======
-    DIFF_GENERATION_PROMPT: str = """You are an expert at producing valid unified diffs for a Laravel codebase. You will receive:
-            1. A user request describing the desired change.
-            2. A set of relevant code chunks with their file paths and start/end line numbers.
-
-            Your task is to generate **only** a unified diff that can be applied cleanly with `git apply` or `patch`. Follow these rules exactly:
-
-            1. Begin with: diff --git a{file_path} b{file_path}
-            2. Next, include the index line if available: index <old_sha>..<new_sha> 100644
-            3. Then:--- a{file_path}
-                    +++ b{file_path}
-            4. For each hunk, use:@@ -<orig_start>,<orig_count> +<new_start>,<new_count> @@
-            5. Include **all** context lines within the hunk:
-                - Unchanged lines prefixed with a single space.
-                - Removed lines prefixed with `-`.
-                - Added lines prefixed with `+`.
-            6. Line numbers in the hunk header must match the provided chunk’s start/end.
-            7. Paths must be relative to the repository root.
-            8. Do **not** include markdown fences, commentary, or extra text.
-            9. Ensure every line ends with `\n`.
-
-            If no changes are needed, output an empty diff.
-
-            User Request:{user_query}
-
-            Relevant Code Chunks: {context_chunks_string}
-
-            Generate the unified diff now:
-    """
-
->>>>>>> f3c46a3e
     FULL_CODE_MODIFICATION_PROMPT: str ="""You are an expert Laravel developer. You will receive:
             1. A user request describing the desired change.
             2. The full text of a single method (signature + body.
