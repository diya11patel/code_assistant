from pydantic import  BaseModel, Field

class GeminiPrompts(BaseModel):
    GEMINI_PROMPT_TEMPLATE: str = """You are an expert Laravel developer. I'm going to provide you with information about a simple Leave Management System built with Laravel. Your task is to understand its structure and functionality based on the file descriptions below.

    This application allows employees to apply for leave, and for an administrator (implicitly) to approve or reject these leave applications.

    Here's an outline of the key files and their purpose in this 'leave-management-laravel' project:

    1.  **`app/Http/Controllers/LeaveController.php`**:
        *   This is the main controller handling all actions related to leave management.
        *   `index()`: Displays a list of all leave applications.
        *   `applyForm()`: Shows the form for an employee to apply for leave.
        *   `apply()`: Processes the leave application submitted through the form and saves it to the database.
        *   `approve()`: Marks a specific leave application as 'approved'.
        *   `reject()`: Marks a specific leave application as 'rejected'.

    2.  **`app/Models/Leave.php`**:
        *   This is the Eloquent model representing a 'leave' record in the database.
        *   It defines which fields can be mass-assigned (e.g., `employee_name`, `start_date`, `end_date`, `reason`, `status`).

    3.  **`database/migrations/create_leaves_table.php`**:
        *   This migration file defines the schema for the `leaves` table in the database.
        *   It includes columns like `id`, `employee_name`, `start_date`, `end_date`, `reason`, `status` (pending, approved, rejected), and timestamps.

    4.  **`resources/views/leave/apply.blade.php`**:
        *   This is a Blade template file that renders the HTML form for users to submit a leave application.
        *   It includes input fields for employee name, start date, end date, and reason for leave.

    5.  **`resources/views/leave/index.blade.php`**:
        *   This Blade template displays all the leave applications.
        *   For each leave application, it shows details like employee name, dates, and current status.
        *   It also includes forms/buttons to 'Approve' or 'Reject' each leave application.

    6.  **`routes/web.php`**:
        *   This file defines all the web routes for the application.
        *   It maps specific URLs to the corresponding methods in the `LeaveController`. For example:
            *   `GET /leaves` maps to `LeaveController@index`.
            *   `GET /leaves/apply` maps to `LeaveController@applyForm`.
            *   `POST /leaves/apply` maps to `LeaveController@apply`.
            *   `POST /leaves/{{id}}/approve` maps to `LeaveController@approve`.
            *   `POST /leaves/{{id}}/reject` maps to `LeaveController@reject`.

        You will be given with the user query as well as the relevant code chunks that will be fetched from the databse.
        Your task is to identify the most relevent chunks out of the ones given to you and prepare a user response
        explaing about the code logic in the chunks.

    """

    QUERY_ANALYSIS_PROMPT: str = """You are a helpful assistant. The user will provide a question.
    Your tasks are:
    1. Determine if the question is a general knowledge question OR if it is likely related to a software codebase.
    2. If it's a general knowledge question and you can answer it directly, provide the answer.
    3. If it's likely related to a software codebase:
        a. Correct any grammatical errors in the question.
        b. Rephrase it for clarity if necessary, ensuring it's optimized for semantic search in a codebase.
        c. Do NOT answer the codebase-related question yourself.
    4. Respond STRICTLY in JSON format. Follow the JSON schema provided below to structure your response.
    {format_instructions}

    User Question: "{query}"

    JSON Response:"""

    DIFF_GENERATION_PROMPT: str= """You are an expert at providing code changes for a laravel project.You are given with the codebase outline. Your task is to generate a code change in the unified diff format based on the user's request and the provided code context.
            Analyze the user's request and the relevant code chunks. Determine what code needs to be added, removed, or modified.
            Generate the patch file with the changes. Provide the diff header line numbers accoridng to the chunk start and
            end line given in the chunk detail. The diff header line number should not be excedding the chunk end line
            Rules for the diff format:
            - Ensure to follow standard unidiff format
            - Start with `diff --git a/full/path/to/original/file b/full/path/to/modified/file`
            - Follow with `--- a/full/path/to/original/file`
            - Then `+++ b/full/path/to/modified/file`
            - Use `@@ ... @@` lines to indicate hunk headers (line numbers and counts).
            - Lines starting with `-` are removed lines.
            - Lines starting with `+` are added lines.
            - Lines starting with ` ` (a single space) are context lines (unchanged lines shown for context).
            - Ensure the diff is syntactically correct and can be applied using a standard patch tool.
            - When creating a Patchset using unidiff , it should not give any errors.For eg: Hunk is shorter than expected. This error comes because you atre not giving proper closing braclets for an open curly bracket.
            - If the request is unclear or cannot be fulfilled based on the context, provide an empty diff or explain why in a comment within the diff format (e.g., starting lines with `#`).

            ***Constraint***
            1. From the given code chunks, find the best match chunk for the user query and do the code changes.
            2. It is possible that code changes may be required in two or more different chuks in different fils.
            3. Provide all the relevant code changes at once.
            4. The diff should show the entire context (i.e., is the number of lines given in the header should matach with actualline changes),
                 not just the lines that have changed.
            5. Code start line and end line is given is the chunk, while creating the diff_header make sure 
                it is correct to correspond to line numbers.


            User Request: "{user_query}"

            Relevant Code Chunks:
            {context_chunks_string}

            Generate the unified diff below:
            """
    FULL_CODE_MODIFICATION_PROMPT: str ="""You are an expert Laravel developer. You will receive:
            1. A user request describing the desired change.
            2. The full text of a single method (signature + body.

            This application allows employees to apply for leave, and for an administrator (implicitly) to approve or          reject these leave applications.
        
            Here's an outline of the key files and their purpose in this 'leave-management-laravel' project:
        
            1.  **`app/Http/Controllers/LeaveController.php`**:
                *   This is the main controller handling all actions related to leave management.
                *   `index()`: Displays a list of all leave applications.
                *   `applyForm()`: Shows the form for an employee to apply for leave.
                *   `apply()`: Processes the leave application submitted through the form and saves it to the database.
                *   `approve()`: Marks a specific leave application as 'approved'.
                *   `reject()`: Marks a specific leave application as 'rejected'.

            2.  **`app/Models/Leave.php`**:
                *   This is the Eloquent model representing a 'leave' record in the database.
                *   It defines which fields can be mass-assigned (e.g., `employee_name`, `start_date`, `end_date`,         `reason`, `status`).

            3.  **`database/migrations/create_leaves_table.php`**:
                *   This migration file defines the schema for the `leaves` table in the database.
                *   It includes columns like `id`, `employee_name`, `start_date`, `end_date`, `reason`, `status` (pending,         approved, rejected), and timestamps.

            4.  **`resources/views/leave/apply.blade.php`**:
                *   This is a Blade template file that renders the HTML form for users to submit a leave application.
                *   It includes input fields for employee name, start date, end date, and reason for leave.
        
            5.  **`resources/views/leave/index.blade.php`**:
                *   This Blade template displays all the leave applications.
                *   For each leave application, it shows details like employee name, dates, and current status.
                *   It also includes forms/buttons to 'Approve' or 'Reject' each leave application.

             6.  **`routes/web.php`**:
                *   This file defines all the web routes for the application.
                *   It maps specific URLs to the corresponding methods in the `LeaveController`. For example:
                    *   `GET /leaves` maps to `LeaveController@index`.
                    *   `GET /leaves/apply` maps to `LeaveController@applyForm`.
                    *   `POST /leaves/apply` maps to `LeaveController@apply`.
                    *   `POST /leaves/{{id}}/approve` maps to `LeaveController@approve`.
                    *   `POST /leaves/{{id}}/reject` maps to `LeaveController@reject`.

            **Inputs**: Use type, name, file_path, content, metadata (e.g., visibility), dependencies.
            **Chunk Selection**: Identify the most related chunks via dependencies (e.g., models via App\\Models\\*).
            **Modifications**: Always check model chunks for fillable fields; include all fields in changes using          $request->validate().
            **Output**: For changes, strictly return the complete modified method (including signature and braces), no         diff, no explanation, using Laravel conventions.
            **Edge Cases**: If model chunks are missing, return: 'Need the model chunk to validate fields.'
        
            Rewrite the entire method to implement the requested change. Return **only** the complete updated method           (signature and body), nothing else.
        
            User Request:
            {user_query}

            Original Method:
            {context_chunks_string}
                
    """

<<<<<<< HEAD
    CHUNK_SELECTION_PROMPT : str = """You are an expert Laravel developer. You will be given:
        • A user request describing the desired code change.
        • A numbered list of up to 5 code snippets, each with its file path and its content.
        
        Reply with only the zero-based index (0–4) of the snippet that should be modified to satisfy the request.
        
        User Request:
        {user_query}
        
        Snippets:
        {snippet_list}
        """


=======
>>>>>>> a98f26ee
gemini_prompts = GeminiPrompts()<|MERGE_RESOLUTION|>--- conflicted
+++ resolved
@@ -154,7 +154,6 @@
                 
     """
 
-<<<<<<< HEAD
     CHUNK_SELECTION_PROMPT : str = """You are an expert Laravel developer. You will be given:
         • A user request describing the desired code change.
         • A numbered list of up to 5 code snippets, each with its file path and its content.
@@ -169,6 +168,4 @@
         """
 
 
-=======
->>>>>>> a98f26ee
 gemini_prompts = GeminiPrompts()