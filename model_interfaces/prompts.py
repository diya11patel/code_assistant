--- conflicted
+++ resolved
@@ -180,69 +180,6 @@
             JSON Response:
             
     """
-
-<<<<<<< HEAD
-=======
-            Generate the unified diff below:
-            """
-    FULL_CODE_MODIFICATION_PROMPT: str ="""You are an expert Laravel developer. You will receive:
-            1. A user request describing the desired change.
-            2. The full text of a single method (signature + body.
-
-            This application allows employees to apply for leave, and for an administrator (implicitly) to approve or          reject these leave applications.
-        
-            Here's an outline of the key files and their purpose in this 'leave-management-laravel' project:
-        
-            1.  **`app/Http/Controllers/LeaveController.php`**:
-                *   This is the main controller handling all actions related to leave management.
-                *   `index()`: Displays a list of all leave applications.
-                *   `applyForm()`: Shows the form for an employee to apply for leave.
-                *   `apply()`: Processes the leave application submitted through the form and saves it to the database.
-                *   `approve()`: Marks a specific leave application as 'approved'.
-                *   `reject()`: Marks a specific leave application as 'rejected'.
-
-            2.  **`app/Models/Leave.php`**:
-                *   This is the Eloquent model representing a 'leave' record in the database.
-                *   It defines which fields can be mass-assigned (e.g., `employee_name`, `start_date`, `end_date`,         `reason`, `status`).
-
-            3.  **`database/migrations/create_leaves_table.php`**:
-                *   This migration file defines the schema for the `leaves` table in the database.
-                *   It includes columns like `id`, `employee_name`, `start_date`, `end_date`, `reason`, `status` (pending,         approved, rejected), and timestamps.
-
-            4.  **`resources/views/leave/apply.blade.php`**:
-                *   This is a Blade template file that renders the HTML form for users to submit a leave application.
-                *   It includes input fields for employee name, start date, end date, and reason for leave.
-        
-            5.  **`resources/views/leave/index.blade.php`**:
-                *   This Blade template displays all the leave applications.
-                *   For each leave application, it shows details like employee name, dates, and current status.
-                *   It also includes forms/buttons to 'Approve' or 'Reject' each leave application.
-
-             6.  **`routes/web.php`**:
-                *   This file defines all the web routes for the application.
-                *   It maps specific URLs to the corresponding methods in the `LeaveController`. For example:
-                    *   `GET /leaves` maps to `LeaveController@index`.
-                    *   `GET /leaves/apply` maps to `LeaveController@applyForm`.
-                    *   `POST /leaves/apply` maps to `LeaveController@apply`.
-                    *   `POST /leaves/{{id}}/approve` maps to `LeaveController@approve`.
-                    *   `POST /leaves/{{id}}/reject` maps to `LeaveController@reject`.
-
-            **Inputs**: Use type, name, file_path, content, metadata (e.g., visibility), dependencies.
-            **Chunk Selection**: Identify the most related chunks via dependencies (e.g., models via App\\Models\\*).
-            **Modifications**: Always check model chunks for fillable fields; include all fields in changes using          $request->validate().
-            **Output**: For changes, strictly return the complete modified method (including signature and braces), no         diff, no explanation, using Laravel conventions.
-            **Edge Cases**: If model chunks are missing, return: 'Need the model chunk to validate fields.'
-        
-            Rewrite the entire method to implement the requested change. Return **only** the complete updated method           (signature and body), nothing else.
-        
-            User Request:
-            {user_query}
-
-            Original Method:
-            {context_chunks_string}
-                
-    """
-
     CHUNK_SELECTION_PROMPT : str = """You are an expert Laravel developer. You will be given:
         • A user request describing the desired code change.
         • A numbered list of up to 8 code snippets, each with its file path and its content.
@@ -256,6 +193,5 @@
         {snippet_list}
         """
 
->>>>>>> 1b18e5fd
 
 gemini_prompts = GeminiPrompts()