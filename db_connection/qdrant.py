# qdrant_manager.py
import os
import uuid
from typing import Any, List
from typing_extensions import Dict
from dotenv import load_dotenv
from qdrant_client import QdrantClient, models
from qdrant_client.http.exceptions import UnexpectedResponse
from utils.logger import LOGGER

# Load environment variables from .env file
load_dotenv()

# --- Configuration ---
QDRANT_HOST = os.getenv("QDRANT_HOST", "localhost")
QDRANT_PORT = int(os.getenv("QDRANT_PORT", 6333)) # Ensure port is an integer
COLLECTION_NAME = "codebase_chunks_v2" # Suitable collection name
# BGE-M3 embedding dimension
EMBEDDING_DIMENSION = 1536
DISTANCE_METRIC = models.Distance.COSINE


class QdrantDBManager:
    """
    Manages the connection to Qdrant and ensures the necessary collection exists.
    """
    client: QdrantClient

    def __init__(self, host: str = QDRANT_HOST, port: int = QDRANT_PORT):
        """
        Initializes the Qdrant client and ensures the collection is ready.

        Args:
            host (str): The host address of the Qdrant instance.
            port (int): The port number of the Qdrant instance.
        """
        LOGGER.info(f"Attempting to connect to Qdrant at {host}:{port}...")
        try:
            
            
            # for using qdrant cloud
            # self.client = QdrantClient(
            #     url="https://3aa59a3e-1522-4fde-a5e7-6e43b1780b01.eu-west-1-0.aws.cloud.qdrant.io",
            #     api_key=QDRANT_API_KEY,
            #     timeout=60
            # )
            # self.client = QdrantClient(host=host, port=port, timeout=20)
            LOGGER.info("Successfully connected to Qdrant.")
            self._ensure_collection_exists()

        except Exception as e:
            LOGGER.info(f"An unexpected error occurred during Qdrant client initialization: {e}")
            raise

    def _ensure_collection_exists(self):
        """
        Checks if the specified collection exists, and creates it if it doesn't.
        """
        try:
            self.client.get_collection(collection_name=COLLECTION_NAME)
            LOGGER.info(f"Collection '{COLLECTION_NAME}' already exists.")

        except UnexpectedResponse as e:
            if e.status_code == 404:
                LOGGER.info(f"Collection '{COLLECTION_NAME}' not found. Creating it now...")
                try:
                    self.client.create_collection(
                        collection_name=COLLECTION_NAME,
                        vectors_config=models.VectorParams(
                            size=EMBEDDING_DIMENSION,
                            distance=DISTANCE_METRIC
                        )
                    )
                    LOGGER.info(f"Collection '{COLLECTION_NAME}' created successfully with vector size {EMBEDDING_DIMENSION}, {DISTANCE_METRIC} distance.")
                    # Create the payload index after collection creation
                    self.client.create_payload_index(
                        collection_name=COLLECTION_NAME,
                        field_name="file_path",
                        field_type=models.PayloadSchemaType.KEYWORD
                    )
                    LOGGER.info(f"Index for 'file_path' created successfully in collection '{COLLECTION_NAME}'.")
                except Exception as create_exc:
                    LOGGER.error(f"Failed to create collection '{COLLECTION_NAME}': {create_exc}")
                    raise
            else:
                LOGGER.error(f"Error checking collection '{COLLECTION_NAME}': {e}")
                raise
        except Exception as e:
            LOGGER.error(f"An unexpected error occurred while checking collection '{COLLECTION_NAME}': {e}")
            raise


    def get_client(self) -> QdrantClient:
        """
        Returns the active Qdrant client instance.

        Returns:
            QdrantClient: The initialized Qdrant client.
        """
        return self.client

    def save_embeddings(
            self, 
            embeddings: List[List[float]], 
            payloads: List[Dict[str, Any]],
        ) -> bool:
            """
            Saves embeddings and their corresponding payloads to the Qdrant collection.

            Args:
                embeddings (List[List[float]]): A list of embedding vectors.
                payloads (List[Dict[str, Any]]): A list of metadata dictionaries,
                                                one for each embedding.
            Returns:
                bool: True if the operation was successful, False otherwise.
            """
            if not embeddings:
                LOGGER.info("No embeddings provided to save.")
                return False
            
            if len(embeddings) != len(payloads):
                LOGGER.info("Error: The number of embeddings and payloads must be the same.")
                return False


            point_ids = [uuid.uuid4().hex for _ in embeddings]

            points_to_upsert = [
                models.PointStruct(
                    id=point_ids[i],
                    vector=embedding,
                    payload=payload
                )
                for i, (embedding, payload) in enumerate(zip(embeddings, payloads))
            ]

            try:
                LOGGER.info(f"Attempting to save {len(points_to_upsert)} points to collection '{COLLECTION_NAME}'...")
                self.client.upsert(
                    collection_name=COLLECTION_NAME,
                    points=points_to_upsert,
                    wait=True  # Wait for the operation to complete
                )
                LOGGER.info(f"Successfully saved {len(points_to_upsert)} points to '{COLLECTION_NAME}'.")
                return True
            except UnexpectedResponse as e:
                LOGGER.info(f"Qdrant API error during upsert: {e.status_code} - {e.content.decode() if e.content else 'No content'}")
                return False
            except Exception as e:
                LOGGER.info(f"An unexpected error occurred while saving embeddings: {e}")
                return False

    def search_similar_chunks(
        self,
        embedding: List[float],
        limit: int = 8,
        score_threshold: float = None
    ) -> List[Dict[str, Any]]:
        """
        Searches for chunks in Qdrant that are semantically similar to the given embedding.

        Args:
            embedding (List[float]): The embedding vector of the query.
            limit (int): The maximum number of similar chunks to retrieve.
            score_threshold (float, optional): Minimum similarity score for a chunk to be returned.
                                              Depends on the distance metric (e.g., for COSINE, higher is better).

        Returns:
            List[Dict[str, Any]]: A list of payloads from the most similar chunks.
        """
        if not embedding:
            LOGGER.info("No embedding provided for search.")
            return []
        try:
            LOGGER.info(f"Searching in collection '{COLLECTION_NAME}' with limit {limit}...")
            search_results = self.client.search(
                collection_name=COLLECTION_NAME,
                query_vector=embedding,
                limit=limit,
                score_threshold=score_threshold # Only include results above this score
            )
            LOGGER.info(f"Found {len(search_results)} similar chunks.")
            return [hit.payload for hit in search_results if hit.payload is not None]
        except Exception as e:
            LOGGER.info(f"An error occurred during Qdrant search: {e}")
            return []

    def delete_chunks_by_file_path(self, file_path: str) -> bool:
        """
        Deletes all chunks associated with a given file_path from the Qdrant collection.

        Args:
            file_path (str): The file path to match chunks for deletion.

        Returns:
            bool: True if deletion was successful, False otherwise.
        """
        try:
            LOGGER.info(f"Deleting chunks for file_path: {file_path} from collection '{COLLECTION_NAME}'...")
            # Use a filter to match chunks with the given file_path
            self.client.delete(
                collection_name=COLLECTION_NAME,
                points_selector=models.FilterSelector(
                    filter=models.Filter(
                        must=[
                            models.FieldCondition(
                                key="file_path",
                                match=models.MatchValue(value=file_path)
                            )
                        ]
                    )
                )
            )
            LOGGER.info(f"Successfully deleted chunks for file_path: {file_path}")
            return True
        except Exception as e:
            LOGGER.error(f"Error deleting chunks for file_path {file_path}: {e}")
<<<<<<< HEAD
            return False

    def get_concatenated_adjacent_chunks(self, search_results: List[Dict[str, Any]]) -> List[Dict[str, Any]]:
        """
        Fetches and concatenates each chunk from search_results with its previous and next chunks,
        creating larger chunks for improved diff generation context.

        Args:
            search_results (List[Dict[str, Any]]): List of payloads from search_similar_chunks,
                                                  each containing file_path, start_line, end_line, and content.

        Returns:
            List[Dict[str, Any]]: List of concatenated chunks (original + up to 2 adjacent per side where available),
                                 limited to 5 total chunks.
        """
        if not search_results:
            LOGGER.info("No search results provided to concatenate adjacent chunks.")
            return []

        concatenated_chunks = []
        processed_files = set()

        for chunk in search_results:
            file_path = chunk.get("file_path")
            start_line = chunk.get("start_line")
            end_line = chunk.get("end_line")
            content = chunk.get("content", "")

            if not all([file_path, start_line is not None, end_line is not None, content]):
                LOGGER.warning(f"Invalid chunk metadata for {file_path}: missing required fields.")
                continue

            if file_path not in processed_files:
                processed_files.add(file_path)
                try:
                    # Fetch all chunks for the file_path
                    LOGGER.info(f"Fetching all chunks for file_path: {file_path}")
                    scroll_result = self.client.scroll(
                        collection_name=COLLECTION_NAME,
                        scroll_filter=models.Filter(
                            must=[
                                models.FieldCondition(
                                    key="file_path",
                                    match=models.MatchValue(value=file_path)
                                )
                            ]
                        ),
                        limit=1000,  # Adjust based on expected number of chunks per file
                        with_payload=True,
                        with_vectors=False
                    )

                    # Extract points from scroll_result[0] (list of PointStruct objects)
                    points = scroll_result[0] if scroll_result and len(scroll_result) > 0 else []
                    chunks = [point.payload for point in points if point.payload]
                    if not chunks:
                        LOGGER.warning(f"No chunks found for file_path: {file_path}")
                        continue

                    # Sort chunks by start_line
                    chunks.sort(key=lambda x: x.get("start_line", float('inf')))

                    # Find the current chunk's index
                    current_idx = next((i for i, c in enumerate(chunks) if c.get("start_line") == start_line and c.get("end_line") == end_line), None)
                    if current_idx is None:
                        LOGGER.warning(f"Current chunk not found in sorted list for file_path: {file_path}")
                        continue

                    # Collect up to 5 chunks (previous 1, current, next 1)
                    start_idx = max(0, current_idx - 1)
                    end_idx = min(len(chunks), current_idx + 2)  # Include current + up to 2 next
                    window_chunks = chunks[start_idx:end_idx]

                    # Concatenate contents and update metadata
                    concatenated_content = "\n".join(c.get("content", "") for c in window_chunks)
                    new_start_line = window_chunks[0].get("start_line")
                    new_end_line = window_chunks[-1].get("end_line")

                    concatenated_chunks.append({
                        "file_path": file_path,
                        "start_line": new_start_line,
                        "end_line": new_end_line,
                        "content": concatenated_content
                    })

                except Exception as e:
                    LOGGER.error(f"Error fetching and concatenating chunks for file_path {file_path}: {e}")
                    continue

        # Limit to 5 concatenated chunks as per your request
        return concatenated_chunks[:5]
=======
            return False
>>>>>>> 1b18e5fd
<|MERGE_RESOLUTION|>--- conflicted
+++ resolved
@@ -215,7 +215,6 @@
             return True
         except Exception as e:
             LOGGER.error(f"Error deleting chunks for file_path {file_path}: {e}")
-<<<<<<< HEAD
             return False
 
     def get_concatenated_adjacent_chunks(self, search_results: List[Dict[str, Any]]) -> List[Dict[str, Any]]:
@@ -306,7 +305,4 @@
                     continue
 
         # Limit to 5 concatenated chunks as per your request
-        return concatenated_chunks[:5]
-=======
-            return False
->>>>>>> 1b18e5fd
+        return concatenated_chunks[:5]